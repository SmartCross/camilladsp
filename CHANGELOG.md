--- conflicted
+++ resolved
@@ -14,15 +14,11 @@
 - Enable experimental neon support in resampler via `neon` feature.
 - Add `Loudness` volume control filter.
 - Add mute options in mixer and Gain filters.
-<<<<<<< HEAD
-- Add mute function to Volume and Loudness filters, with websocket commands.
-=======
 - Add mute function to Volume and Loundness filters, with websocket commands.
 - Add `debug` feature for extra logging.
 
 Bugfixes:
 - Don't block playback for CoreAudio/Wasapi if there is no data in time.
->>>>>>> 689aa51f
 
 
 ## 0.4.0
